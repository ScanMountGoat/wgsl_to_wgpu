use crate::CreateModuleError;
use naga::StructMember;
use proc_macro2::{Span, TokenStream};
use quote::quote;
use std::collections::BTreeMap;
use syn::{Ident, Index};

pub struct GroupData<'a> {
    pub bindings: Vec<GroupBinding<'a>>,
}

pub struct GroupBinding<'a> {
    pub name: Option<String>,
    pub binding_index: u32,
    pub binding_type: &'a naga::Type,
    pub address_space: naga::AddressSpace,
}

// TODO: Improve error handling/error reporting.
pub fn shader_stages(module: &naga::Module) -> wgpu::ShaderStages {
    let mut shader_stages = wgpu::ShaderStages::NONE;
    for entry in &module.entry_points {
        match entry.stage {
            naga::ShaderStage::Vertex => shader_stages.insert(wgpu::ShaderStages::VERTEX),
            naga::ShaderStage::Fragment => shader_stages.insert(wgpu::ShaderStages::FRAGMENT),
            naga::ShaderStage::Compute => shader_stages.insert(wgpu::ShaderStages::COMPUTE),
        }
    }
    shader_stages
}

fn rust_scalar_type(kind: naga::ScalarKind, width: u8) -> TokenStream {
    // TODO: Support other widths?
    match (kind, width) {
        (naga::ScalarKind::Sint, 1) => quote!(i8),
        (naga::ScalarKind::Uint, 1) => quote!(u8),
        (naga::ScalarKind::Sint, 2) => quote!(i16),
        (naga::ScalarKind::Uint, 2) => quote!(u16),
        (naga::ScalarKind::Sint, 4) => quote!(i32),
        (naga::ScalarKind::Uint, 4) => quote!(u32),
        (naga::ScalarKind::Float, 4) => quote!(f32),
        // TODO: Do booleans have a width?
        (naga::ScalarKind::Bool, _) => quote!(bool),
        _ => todo!(),
    }
}

pub fn buffer_binding_type(storage: naga::AddressSpace) -> TokenStream {
    match storage {
        naga::AddressSpace::Uniform => quote!(wgpu::BufferBindingType::Uniform),
        naga::AddressSpace::Storage { access } => {
            let _is_read = access.contains(naga::StorageAccess::LOAD);
            let is_write = access.contains(naga::StorageAccess::STORE);

            // TODO: Is this correct?
            if is_write {
                quote!(wgpu::BufferBindingType::Storage { read_only: false })
            } else {
                quote!(wgpu::BufferBindingType::Storage { read_only: true })
            }
        }
        _ => todo!(),
    }
}

pub fn rust_type(module: &naga::Module, ty: &naga::Type) -> TokenStream {
    match &ty.inner {
        naga::TypeInner::Scalar { kind, width } => rust_scalar_type(*kind, *width),
        naga::TypeInner::Vector { size, kind, width } => {
            let inner_type = rust_scalar_type(*kind, *width);
            match size {
                naga::VectorSize::Bi => quote!([#inner_type; 2]),
                naga::VectorSize::Tri => quote!([#inner_type; 3]),
                naga::VectorSize::Quad => quote!([#inner_type; 4]),
            }
        }
        naga::TypeInner::Matrix {
            columns,
            rows,
            width,
        } => match (rows, columns, width) {
            // TODO: Don't force glam here?
            (naga::VectorSize::Quad, naga::VectorSize::Quad, 4) => quote!([[f32; 4]; 4]),
            _ => todo!(),
        },
        naga::TypeInner::Image { .. } => todo!(),
        naga::TypeInner::Sampler { .. } => todo!(),
        naga::TypeInner::Atomic { kind: _, width: _ } => todo!(),
        naga::TypeInner::Pointer { base: _, space: _ } => todo!(),
        naga::TypeInner::ValuePointer {
            size: _,
            kind: _,
            width: _,
            space: _,
        } => todo!(),
        naga::TypeInner::Array {
            base,
            size,
            stride: _,
        } => {
            // TODO: Support arrays other than arrays with a static size?
            let element_type = rust_type(module, &module.types[*base]);
            let count = Index::from(array_length(size, module));
            quote!([#element_type; #count])
        }
        naga::TypeInner::Struct {
            members: _,
            span: _,
        } => {
            // TODO: Support structs?
            let name = Ident::new(ty.name.as_ref().unwrap(), Span::call_site());
            quote!(#name)
        }
        naga::TypeInner::BindingArray { base: _, size: _ } => todo!(),
    }
}

pub fn vertex_format(ty: &naga::Type) -> wgpu::VertexFormat {
    // Not all wgsl types work as vertex attributes in wgpu.
    match &ty.inner {
        naga::TypeInner::Scalar { kind, width } => match (kind, width) {
            (naga::ScalarKind::Sint, 4) => wgpu::VertexFormat::Sint32,
<<<<<<< HEAD
            (naga::ScalarKind::Uint, 4) => wgpu::VertexFormat::Uint32,
            (naga::ScalarKind::Float, 4) => wgpu::VertexFormat::Float32,
            _ => todo!(),
=======
            _ => todo!()
>>>>>>> 92faee22
        },
        naga::TypeInner::Vector { size, kind, width } => match size {
            naga::VectorSize::Bi => match (kind, width) {
                (naga::ScalarKind::Sint, 1) => wgpu::VertexFormat::Sint8x2,
                (naga::ScalarKind::Uint, 1) => wgpu::VertexFormat::Uint8x2,
                (naga::ScalarKind::Sint, 2) => wgpu::VertexFormat::Sint16x2,
                (naga::ScalarKind::Uint, 2) => wgpu::VertexFormat::Uint16x2,
                (naga::ScalarKind::Uint, 4) => wgpu::VertexFormat::Uint32x2,
                (naga::ScalarKind::Sint, 4) => wgpu::VertexFormat::Sint32x2,
                (naga::ScalarKind::Float, 4) => wgpu::VertexFormat::Float32x2,
                _ => todo!(),
            },
            naga::VectorSize::Tri => match (kind, width) {
                (naga::ScalarKind::Uint, 4) => wgpu::VertexFormat::Uint32x3,
                (naga::ScalarKind::Sint, 4) => wgpu::VertexFormat::Sint32x3,
                (naga::ScalarKind::Float, 4) => wgpu::VertexFormat::Float32x3,
                _ => todo!(),
            },
            naga::VectorSize::Quad => match (kind, width) {
                (naga::ScalarKind::Sint, 1) => wgpu::VertexFormat::Sint8x4,
                (naga::ScalarKind::Uint, 1) => wgpu::VertexFormat::Uint8x4,
                (naga::ScalarKind::Sint, 2) => wgpu::VertexFormat::Sint16x4,
                (naga::ScalarKind::Uint, 2) => wgpu::VertexFormat::Uint16x4,
                (naga::ScalarKind::Uint, 4) => wgpu::VertexFormat::Uint32x4,
                (naga::ScalarKind::Sint, 4) => wgpu::VertexFormat::Sint32x4,
                (naga::ScalarKind::Float, 4) => wgpu::VertexFormat::Float32x4,
                _ => todo!(),
            },
        },
        _ => todo!(), // are these types even valid as attributes?
    }
}

fn array_length(size: &naga::ArraySize, module: &naga::Module) -> usize {
    match size {
        naga::ArraySize::Constant(c) => match &module.constants[*c].inner {
            naga::ConstantInner::Scalar { value, .. } => match value {
                naga::ScalarValue::Sint(v) => *v as usize,
                naga::ScalarValue::Uint(v) => *v as usize,
                naga::ScalarValue::Float(_) => todo!(),
                naga::ScalarValue::Bool(_) => todo!(),
            },
            _ => todo!(),
        },
        naga::ArraySize::Dynamic => 0, // TODO: how to handle dynamically sized arrays?
    }
}

pub fn get_bind_group_data(
    module: &naga::Module,
) -> Result<BTreeMap<u32, GroupData>, CreateModuleError> {
    // Use a BTree to sort type and field names by group index.
    // This isn't strictly necessary but makes the generated code cleaner.
    let mut groups = BTreeMap::new();

    for global_handle in module.global_variables.iter() {
        let global = &module.global_variables[global_handle.0];
        if let Some(binding) = &global.binding {
            let group = groups.entry(binding.group).or_insert(GroupData {
                bindings: Vec::new(),
            });
            let binding_type = &module.types[module.global_variables[global_handle.0].ty];

            let group_binding = GroupBinding {
                name: global.name.clone(),
                binding_index: binding.binding,
                binding_type,
                address_space: global.space,
            };
            // Repeated bindings will probably cause a compile error.
            // We'll still check for it here just in case.
            if group
                .bindings
                .iter()
                .any(|g| g.binding_index == binding.binding)
            {
                return Err(CreateModuleError::DuplicateBinding {
                    binding: binding.binding,
                });
            }
            group.bindings.push(group_binding);
        }
    }

    // wgpu expects bind groups to be consecutive starting from 0.
    // TODO: Use a result instead?
    if groups.iter().map(|(i, _)| *i as usize).eq(0..groups.len()) {
        Ok(groups)
    } else {
        Err(CreateModuleError::NonConsecutiveBindGroups)
    }
}

pub struct VertexInput {
    pub name: String,
    pub fields: Vec<(u32, StructMember)>,
}

// TODO: Handle errors.
// Collect the necessary data to generate an equivalent Rust struct.
pub fn get_vertex_input_structs(module: &naga::Module) -> Vec<VertexInput> {
    let mut structs = Vec::new();

    // TODO: Just map/collect?
    if let Some(vertex_entry) = module
        .entry_points
        .iter()
        .find(|e| e.stage == naga::ShaderStage::Vertex)
    {
        for argument in &vertex_entry.function.arguments {
            // For entry points, arguments must have a binding unless they are a structure.
            if let Some(_binding) = &argument.binding {
                // TODO: How to create a structure for regular bindings?
            } else {
                let arg_type = &module.types[argument.ty];
                match &arg_type.inner {
                    naga::TypeInner::Struct { members, span: _ } => {
                        let input = VertexInput {
                            name: arg_type.name.as_ref().unwrap().clone(),
                            fields: members
                                .iter()
                                .map(|member| {
                                    let location = match member.binding.as_ref().unwrap() {
                                        naga::Binding::BuiltIn(_) => todo!(), // TODO: is it possible to have builtins for inputs?
                                        naga::Binding::Location { location, .. } => *location,
                                    };

                                    (location, member.clone())
                                })
                                .collect(),
                        };

                        structs.push(input);
                    }
                    // This case should be prevented by the checks above.
                    _ => unreachable!(),
                }
            }
        }
    }

    structs
}

#[cfg(test)]
mod test {
    use super::*;
    use indoc::indoc;
    use pretty_assertions::assert_eq;

    #[test]
    fn shader_stages_none() {
        let source = indoc! {r#"

        "#};

        let module = naga::front::wgsl::parse_str(source).unwrap();
        assert_eq!(wgpu::ShaderStages::NONE, shader_stages(&module));
    }

    #[test]
    fn shader_stages_vertex() {
        let source = indoc! {r#"
            @vertex
            fn main()  {}
        "#};

        let module = naga::front::wgsl::parse_str(source).unwrap();
        assert_eq!(wgpu::ShaderStages::VERTEX, shader_stages(&module));
    }

    #[test]
    fn shader_stages_fragment() {
        let source = indoc! {r#"
            @fragment
            fn main()  {}
        "#};

        let module = naga::front::wgsl::parse_str(source).unwrap();
        assert_eq!(wgpu::ShaderStages::FRAGMENT, shader_stages(&module));
    }

    #[test]
    fn shader_stages_vertex_fragment() {
        let source = indoc! {r#"
            @vertex
            fn vs_main()  {}

            @fragment
            fn fs_main()  {}
        "#};

        let module = naga::front::wgsl::parse_str(source).unwrap();
        assert_eq!(wgpu::ShaderStages::VERTEX_FRAGMENT, shader_stages(&module));
    }

    #[test]
    fn shader_stages_compute() {
        let source = indoc! {r#"
            @compute
            fn main()  {}
        "#};

        let module = naga::front::wgsl::parse_str(source).unwrap();
        assert_eq!(wgpu::ShaderStages::COMPUTE, shader_stages(&module));
    }

    #[test]
    fn shader_stages_all() {
        let source = indoc! {r#"
            @vertex
            fn vs_main()  {}

            @fragment
            fn fs_main()  {}

            @compute
            fn cs_main()  {}
        "#};

        let module = naga::front::wgsl::parse_str(source).unwrap();
        assert_eq!(wgpu::ShaderStages::all(), shader_stages(&module));
    }

    #[test]
    fn vertex_input_structs_two_structs() {
        let source = indoc! {r#"
            struct VertexInput0 {
                @location(0) in0: vec4<f32>,
                @location(1) in1: vec4<f32>,
                @location(2) in2: vec4<f32>,
            };
            
            struct VertexInput1 {
                @location(3) in3: vec4<f32>,
                @location(4) in4: vec4<f32>,
                @location(5) in5: vec4<f32>,
                @location(6) in6: vec4<u32>,
            };

            @vertex
            fn main(
                in0: VertexInput0,
                in1: VertexInput1
            ) -> @builtin(position) vec4<f32> {
                return vec4<f32>(0.0);
            }
        "#};

        let module = naga::front::wgsl::parse_str(source).unwrap();

        let vertex_inputs = get_vertex_input_structs(&module);
        assert_eq!(2, vertex_inputs.len());

        assert_eq!("VertexInput0", vertex_inputs[0].name);
        assert_eq!(3, vertex_inputs[0].fields.len());
        assert_eq!("in1", vertex_inputs[0].fields[1].1.name.as_ref().unwrap());
        assert_eq!(1, vertex_inputs[0].fields[1].0);

        assert_eq!("VertexInput1", vertex_inputs[1].name);
        assert_eq!(4, vertex_inputs[1].fields.len());
        assert_eq!("in5", vertex_inputs[1].fields[2].1.name.as_ref().unwrap());
        assert_eq!(5, vertex_inputs[1].fields[2].0);
    }

    #[test]
    fn bind_group_data_consecutive_bind_groups() {
        let source = indoc! {r#"
            @group(0) @binding(0) var<uniform> a: vec4<f32>;
            @group(1) @binding(0) var<uniform> b: vec4<f32>;
            @group(2) @binding(0) var<uniform> c: vec4<f32>;

            @fragment
            fn main() {}
        "#};

        let module = naga::front::wgsl::parse_str(source).unwrap();
        assert_eq!(3, get_bind_group_data(&module).unwrap().len());
    }

    #[test]
    fn bind_group_data_first_group_not_zero() {
        let source = indoc! {r#"
            @group(1) @binding(0) var<uniform> a: vec4<f32>;

            @fragment
            fn main() {}
        "#};

        let module = naga::front::wgsl::parse_str(source).unwrap();
        assert!(matches!(
            get_bind_group_data(&module),
            Err(CreateModuleError::NonConsecutiveBindGroups)
        ));
    }

    #[test]
    fn bind_group_data_non_consecutive_bind_groups() {
        let source = indoc! {r#"
            @group(0) @binding(0) var<uniform> a: vec4<f32>;
            @group(1) @binding(0) var<uniform> b: vec4<f32>;
            @group(3) @binding(0) var<uniform> c: vec4<f32>;

            @fragment
            fn main() {}
        "#};

        let module = naga::front::wgsl::parse_str(source).unwrap();
        assert!(matches!(
            get_bind_group_data(&module),
            Err(CreateModuleError::NonConsecutiveBindGroups)
        ));
    }
}<|MERGE_RESOLUTION|>--- conflicted
+++ resolved
@@ -120,13 +120,9 @@
     match &ty.inner {
         naga::TypeInner::Scalar { kind, width } => match (kind, width) {
             (naga::ScalarKind::Sint, 4) => wgpu::VertexFormat::Sint32,
-<<<<<<< HEAD
             (naga::ScalarKind::Uint, 4) => wgpu::VertexFormat::Uint32,
             (naga::ScalarKind::Float, 4) => wgpu::VertexFormat::Float32,
             _ => todo!(),
-=======
-            _ => todo!()
->>>>>>> 92faee22
         },
         naga::TypeInner::Vector { size, kind, width } => match size {
             naga::VectorSize::Bi => match (kind, width) {
